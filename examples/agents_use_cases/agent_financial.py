--- conflicted
+++ resolved
@@ -5,28 +5,19 @@
 from dynamiq.utils.logger import logger
 from examples.llm_setup import setup_llm
 
-<<<<<<< HEAD
-AGENT_ROLE = "A helpful and general-purpose AI assistant that has strong language skills, Python skills, and Linux command line skills."  # noqa: E501
-AGENT_GOAL = """is to provide concise answer to user,
-              also try to generate code for solve task, then run it accurately
-              before answering try to create plan for solving task
-              you can search any api, and then use any of free open-source APi that dont require authorization
-              """  # noqa: E501
+AGENT_ROLE = (
+    "A helpful and general-purpose AI assistant with strong language, Python, "
+    "and Linux command-line skills. The goal is to provide concise answers to the user. "
+    "Additionally, try to generate code to solve tasks, then run it accurately. "
+    "Before answering, create a plan for solving the task. You can search for any API, "
+    "and use any free, open-source API that doesn't require authorization."
+)
 
-=======
-AGENT_ROLE = (
-    "A helpful and general-purpose AI assistant that has strong language skills,"
-    "Python skills, and Linux command line skills.Goal is to provide concise answer to user,"
-    "also try to generate code for solve task, then run it accurately"
-    "before answering try to create plan for solving task"
-    "you can search any api, and then use any of free open-source API"
-    "that dont require authorization"
-)
->>>>>>> 9b85929b
 if __name__ == "__main__":
     connection_e2b = E2B()
 
     tool_code = E2BInterpreterTool(connection=connection_e2b)
+
     llm = setup_llm(model_provider="gpt", model_name="gpt-4o-mini", temperature=0)
 
     agent = ReActAgent(
