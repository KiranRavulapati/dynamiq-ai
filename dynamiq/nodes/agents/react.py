--- conflicted
+++ resolved
@@ -148,9 +148,6 @@
 REACT_BLOCK_CONTEXT = "Below is the conversation: {context}"
 
 
-<<<<<<< HEAD
-def function_calling_schema(tool_names) -> list[dict]:
-=======
 REACT_MAX_LOOPS_PROMPT = """
 You are tasked with providing a final answer based on information gathered during a process that has reached its maximum number of loops.
 Your goal is to analyze the given context and formulate a clear, concise response.
@@ -176,8 +173,32 @@
 """  # noqa: E501
 
 
-def function_calling_schema(tool_names):
->>>>>>> d2b6e72d
+REACT_MAX_LOOPS_PROMPT = """
+You are tasked with providing a final answer based on information gathered during a process that has reached its maximum number of loops.
+Your goal is to analyze the given context and formulate a clear, concise response.
+First, carefully review the following context, which contains thoughts and information gathered during the process:
+<context>
+{context}
+</context>
+Analyze the context to identify key information, patterns, or partial answers that can contribute to a final response. Pay attention to any progress made, obstacles encountered, or partial results obtained.
+Based on your analysis, attempt to formulate a final answer to the original question or task. Your answer should be:
+1. Fully supported by the information found in the context
+2. Clear and concise
+3. Directly addressing the original question or task, if possible
+If you cannot provide a full answer based on the given context, explain that due to limitations in the number of steps or potential issues with the tools used, you are unable to fully answer the question. In this case, suggest one or more of the following:
+1. Increasing the maximum number of loops for the agent setup
+2. Reviewing the tools settings
+3. Revising the input task description
+Important: Do not mention specific errors in tools, exact steps, environments, code, or search results. Keep your response general and focused on the task at hand.
+Provide your final answer or explanation within <answer> tags.
+Your response should be clear, concise, and professional.
+<answer>
+[Your final answer or explanation goes here]
+</answer>
+"""  # noqa: E501
+
+
+def function_calling_schema(tool_names) -> list[dict]:
     return [
         {
             "type": "function",
